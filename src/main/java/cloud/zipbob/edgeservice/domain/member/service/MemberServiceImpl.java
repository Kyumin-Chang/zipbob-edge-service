--- conflicted
+++ resolved
@@ -16,12 +16,7 @@
 import cloud.zipbob.edgeservice.global.redis.RedisService;
 import cloud.zipbob.edgeservice.oauth2.SocialType;
 import lombok.RequiredArgsConstructor;
-<<<<<<< HEAD
-import org.springframework.cache.annotation.CacheEvict;
-import org.springframework.cache.annotation.Cacheable;
-=======
 import lombok.extern.slf4j.Slf4j;
->>>>>>> 745662d2
 import org.springframework.stereotype.Service;
 import org.springframework.transaction.annotation.Transactional;
 
@@ -40,7 +35,6 @@
 
     @Override
     @Transactional
-    @CacheEvict(value = "memberInfoCache", key = "#email")
     public MemberUpdateResponse update(MemberUpdateRequest request, String email) {
         Member member = memberRepository.findByEmail(email)
                 .orElseThrow(() -> new MemberException(MemberExceptionType.MEMBER_NOT_FOUND));
@@ -66,7 +60,6 @@
 
     @Override
     @Transactional
-    @CacheEvict(value = "memberInfoCache", key = "#email")
     public MemberWithdrawResponse withdraw(MemberWithdrawRequest request, String email) {
         Member member = memberRepository.findByEmail(email)
                 .orElseThrow(() -> new MemberException(MemberExceptionType.MEMBER_NOT_FOUND));
@@ -79,7 +72,6 @@
 
     @Override
     @Transactional(readOnly = true)
-    @Cacheable(value = "memberInfoCache", key = "#root.args[0] != null ? #root.args[0] : 'defaultKey'")
     public MyInfoResponse getMyInfo(String email) {
         Member member = memberRepository.findByEmail(email)
                 .orElseThrow(() -> new MemberException(MemberExceptionType.MEMBER_NOT_FOUND));
