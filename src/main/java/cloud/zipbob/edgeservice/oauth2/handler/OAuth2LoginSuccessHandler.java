--- conflicted
+++ resolved
@@ -80,13 +80,8 @@
                     .queryParam("memberId", member.getId())
                     .queryParam("email", member.getEmail())
                     .queryParam("nickname", member.getNickname())
-<<<<<<< HEAD
-                    .queryParam("accessToken", accessToken)
-                    .queryParam("refreshToken", refreshToken)
-=======
                     .queryParam("access_token", accessToken)
                     .queryParam("refresh_token", refreshToken)
->>>>>>> b1261284
                     .build()
                     .encode(StandardCharsets.UTF_8)
                     .toUriString();
