--- conflicted
+++ resolved
@@ -72,11 +72,7 @@
     @Bean
     CorsConfigurationSource corsConfigurationSource() {
         CorsConfiguration configuration = new CorsConfiguration();
-<<<<<<< HEAD
-        configuration.setAllowedOrigins(List.of("https://localhost:5173"));
-=======
         configuration.setAllowedOrigins(List.of("https://zipbob.site", "https://localhost:5173"));
->>>>>>> b1261284
         configuration.setAllowedMethods(Arrays.asList("GET", "POST", "PATCH", "DELETE", "OPTIONS"));
         configuration.setAllowCredentials(true);
         configuration.addExposedHeader("Authorization");
